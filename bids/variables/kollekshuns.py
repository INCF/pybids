--- conflicted
+++ resolved
@@ -236,7 +236,10 @@
             'name': Returns a list of names of matching variables.
             'variable': Returns a list of Variable objects whose names
             match.
-<<<<<<< HEAD
+        match_type : str
+            Matching approach to use. Either 'regex' (full-blown regular
+                expression matching) or 'unix' (unix-style pattern matching
+                via the fnmatch module).
 
         Returns
         -------
@@ -245,26 +248,15 @@
         pattern = listify(pattern)
         results = []
         for patt in pattern:
-            patt = re.compile(patt)
+            if match_type.lower().startswith('re'):
+                pattern = re.compile(pattern)
+                vars_ = [v for v in self.variables.keys() if pattern.search(v)]
+            else:
+                vars_ = fnmatch.filter(list(self.variables.keys()), pattern)
             vars_ = [v for v in self.variables.values() if patt.search(v.name)]
             results.extend(vars_ if return_type.startswith('var')
                                  else [v.name for v in vars_])
         return results
-=======
-        match_type : str
-            Matching approach to use. Either 'regex' (full-blown regular
-                expression matching) or 'unix' (unix-style pattern matching
-                via the fnmatch module).
-        """
-        if match_type.lower().startswith('re'):
-            pattern = re.compile(pattern)
-            vars_ = [v for v in self.variables.keys() if pattern.search(v)]
-        else:
-            vars_ = fnmatch.filter(list(self.variables.keys()), pattern)
-
-        return vars_ if return_type == 'name' \
-            else [self.variables[v] for v in vars_]
->>>>>>> 4cdcb0d5
 
 
 class BIDSRunVariableCollection(BIDSVariableCollection):
