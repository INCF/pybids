import os
import json
import warnings
from io import open
from .validation import BIDSValidator
from grabbit import Layout, File
from grabbit.external import six
from grabbit.utils import listify
import nibabel as nb
from collections import defaultdict
from functools import reduce
from itertools import chain
import re


try:
    from os.path import commonpath
except ImportError:
    def commonpath(paths):
        prefix = os.path.commonprefix(paths)
        if not os.path.isdir(prefix):
            prefix = os.path.dirname(prefix)
        return prefix


__all__ = ['BIDSLayout']


class BIDSFile(File):
    """ Represents a single BIDS file. """
    def __init__(self, filename, layout):
        super(BIDSFile, self).__init__(filename)
        self.layout = layout

    def __getattr__(self, attr):
        # Ensures backwards compatibility with old File_ namedtuple, which is
        # deprecated as of 0.7.
        if attr in self.entities:
<<<<<<< HEAD
=======
            warnings.warn("Accessing entities as attributes is deprecated as "
                          "of 0.7. Please use the .entities dictionary instead"
                          " (i.e., .entities['%s'] instead of .%s."
                          % (attr, attr))
>>>>>>> 1f1013c2
            return self.entities[attr]
        raise AttributeError("%s object has no attribute named %r" %
                             (self.__class__.__name__, attr))

    @property
    def image(self):
        """ Return the associated image file (if it exists) as a NiBabel object.
        """
        try:
            return nb.load(self.path)
        except Exception as e:
            return None

    @property
    def metadata(self):
        """ Return all associated metadata. """
        return self.layout.get_metadata(self.path)


class BIDSLayout(Layout):
    """ Layout class representing an entire BIDS dataset.

    Args:
        root (str): The root directory of the BIDS dataset.
        validate (bool): If True, all files are checked for BIDS compliance
            when first indexed, and non-compliant files are ignored. This
            provides a convenient way to restrict file indexing to only those
            files defined in the "core" BIDS spec, as setting validate=True
            will lead files in supplementary folders like derivatives/, code/,
            etc. to be ignored.
        index_associated (bool): Argument passed onto the BIDSValidator;
            ignored if validate = False.
        include (str, list): String or list of strings specifying which of the
            directories that are by default excluded from indexing should be
            included. The default exclusion list is ['code', 'stimuli',
            'sourcedata', 'models'].
        absolute_paths (bool): If True, queries always return absolute paths.
            If False, queries return relative paths, unless the root argument
            was left empty (in which case the root defaults to the file system
            root).
        derivatives (bool, str, list): Specificies whether and/or which
            derivatives to to index. If True, all pipelines found in the
            derivatives/ subdirectory will be indexed. If a str or list, gives
            the paths to one or more derivatives directories to index. If False
            or None, the derivatives/ directory is ignored during indexing, and
            derivatives will have to be added manually via add_derivatives().
        config (str, list): Optional name(s) of configuration file(s) to use.
            By default (None), uses 'bids'.
        sources (BIDLayout, list): Optional BIDSLayout(s) from which the
            current BIDSLayout is derived.
        kwargs: Optional keyword arguments to pass onto the Layout initializer
            in grabbit.
    """

    def __init__(self, root, validate=True, index_associated=True,
                 include=None, absolute_paths=True, derivatives=False,
                 config=None, sources=None, **kwargs):

        self.validator = BIDSValidator(index_associated=index_associated)
        self.validate = validate
        self.metadata_index = MetadataIndex(self)
        self.derivatives = {}
        self.sources = listify(sources)

        # Validate arguments
        if not isinstance(root, six.string_types):
            raise ValueError("root argument must be a string specifying the"
                             " directory containing the BIDS dataset.")
        if not os.path.exists(root):
            raise ValueError("BIDS root does not exist: %s" % root)

        self.root = root

        target = os.path.join(self.root, 'dataset_description.json')
        if not os.path.exists(target):
            raise ValueError("'dataset_description.json' file is missing from "
                          "project root. Every valid BIDS dataset must have "
                          "this file.")
        else:
            with open(target, 'r', encoding='utf-8') as desc_fd:
                self.description = json.load(desc_fd)
            for k in ['Name', 'BIDSVersion']:
                if k not in self.description:
                    raise ValueError("Mandatory '%s' field missing from "
                                     "dataset_description.json." % k)

        # Determine which subdirectories to exclude from indexing
        excludes = {"code", "stimuli", "sourcedata", "models", "derivatives"}
        if include is not None:
            include = listify(include)
            if "derivatives" in include:
                raise ValueError("Do not pass 'derivatives' in the include "
                                 "list. To index derivatives, either set "
                                 "derivatives=True, or use add_derivatives().")
            excludes -= set([d.strip(os.path.sep) for d in include])
        self._exclude_dirs = list(excludes)

        # Set up path and config for grabbit
        if config is None:
            config = 'bids'
        config = listify(config)
        conf_path = os.path.join(os.path.dirname(os.path.abspath(__file__)),
                                 'config', '%s.json')
        bids_conf = [conf_path % c for c in config]
        path = (root, bids_conf)

        # Initialize grabbit Layout
        super(BIDSLayout, self).__init__(path, root=self.root,
                                         dynamic_getters=True,
                                         absolute_paths=absolute_paths,
                                         **kwargs)

        # Add derivatives if any are found
        self.derivatives = {}
        if derivatives:
            if derivatives == True:
                derivatives = os.path.join(root, 'derivatives')
            self.add_derivatives(
                derivatives, validate=validate,
                index_associated=index_associated,include=include,
                absolute_paths=absolute_paths, derivatives=None, config=None,
                sources=self, **kwargs)

    def add_derivatives(self, path, **kwargs):
        ''' Add BIDS-Derivatives datasets to tracking.

        Args:
            path (str, list): One or more paths to BIDS-Derivatives datasets.
                Each path can point to either a derivatives/ directory
                containing one more more pipeline directories, or to a single
                pipeline directory (e.g., derivatives/fmriprep).
            kwargs (dict): Optional keyword arguments to pass on to
                BIDSLayout() when initializing each of the derivative datasets.
        '''
        paths = listify(path)
        deriv_dirs = []

        # Collect all paths that contain a dataset_description.json
        def check_for_description(dir):
            dd = os.path.join(dir, 'dataset_description.json')
            return os.path.exists(dd)

        for p in paths:
            p = os.path.abspath(p)
            if check_for_description(p):
                deriv_dirs.append(p)
            else:
                subdirs = [d for d in os.listdir(p)
                           if os.path.isdir(os.path.join(p, d))]
                for sd in subdirs:
                    sd = os.path.join(p, sd)
                    if check_for_description(sd):
                        deriv_dirs.append(sd)

        for deriv in deriv_dirs:
            dd = os.path.join(deriv, 'dataset_description.json')
            with open(dd, 'r', encoding='utf-8') as ddfd:
                description = json.load(ddfd)
            pipeline_name = description.get('PipelineDescription.Name', None)
            if pipeline_name is None:
                raise ValueError("Every valid BIDS-derivatives dataset must "
                                "have a PipelineDescription.Name field set "
                                "inside dataset_description.json.")
            if pipeline_name in self.derivatives:
                raise ValueError("Pipeline name '%s' has already been added "
                                 "to this BIDSLayout. Every added pipeline "
                                 "must have a unique name!")
            # Default config and sources values
            kwargs['config'] = kwargs.get('config') or ['bids', 'derivatives']
            kwargs['sources'] = kwargs.get('sources') or self
            self.derivatives[pipeline_name] = BIDSLayout(deriv, **kwargs)

    def to_df(self, **kwargs):
        """
        Return information for all Files tracked in the Layout as a pandas
        DataFrame.

        Args:
            kwargs: Optional keyword arguments passed on to get(). This allows
                one to easily select only a subset of files for export.
        Returns:
            A pandas DataFrame, where each row is a file, and each column is
                a tracked entity. NaNs are injected whenever a file has no
                value for a given attribute.
        """
        return self.as_data_frame(**kwargs)

    def __repr__(self):
        n_sessions = len([session for isub in self.get_subjects()
                          for session in self.get_sessions(subject=isub)])
        n_runs = len([run for isub in self.get_subjects()
                      for run in self.get_runs(subject=isub)])
        n_subjects = len(self.get_subjects())
        root = self.root[-30:]
        s = ("BIDS Layout: ...{} | Subjects: {} | Sessions: {} | "
             "Runs: {}".format(root, n_subjects, n_sessions, n_runs))
        return s

    def _validate_dir(self, d):
        # Callback from grabbit. Exclude special directories like derivatives/
        # and code/ from indexing unless they were explicitly included at
        # initialization.
        no_root = os.path.relpath(d, self.root).split(os.path.sep)[0]
        if no_root in self._exclude_dirs:
            check_paths = set(self._paths_to_index) - {self.root}
            if not any([d.startswith(p) for p in check_paths]):
                return False
        return True

    def _validate_file(self, f):
        # Callback from grabbit. Files are excluded from indexing if validation
        # is enabled and fails (i.e., file is not a valid BIDS file).
        if not self.validate:
            return True

        # For derivatives, we need to cheat a bit and construct a fake
        # derivatives path--prepend 'derivatives' and the pipeline name
        to_check = os.path.relpath(f, self.root)
        if 'derivatives' in self.domains:
            to_check = os.path.join(
                'derivatives', self.description['PipelineDescription.Name'],
                to_check)

        sep = os.path.sep
        if to_check[:len(sep)] != sep:
            to_check = sep + to_check

        return self.validator.is_bids(to_check)

    def _get_nearest_helper(self, path, extension, suffix=None, **kwargs):
        """ Helper function for grabbit get_nearest """
        path = os.path.abspath(path)

        if not suffix:
            f = self.get_file(path)
            if 'suffix' not in f.entities:
                raise ValueError(
                    "File '%s' does not have a valid suffix, most "
                    "likely because it is not a valid BIDS file." % path
                )
            suffix = f.entities['suffix']

        tmp = self.get_nearest(path, extensions=extension, all_=True,
                               suffix=suffix, ignore_strict_entities=['suffix'],
                               **kwargs)

        if len(tmp):
            return tmp
        else:
            return None

    def get(self, return_type='object', target=None, extensions=None,
            derivatives=True, regex_search=None, defined_fields=None,
            domains=None, **kwargs):
        """
        Retrieve files and/or metadata from the current Layout.

        Args:
            return_type (str): Type of result to return. Valid values:
                'object' (default): return a list of matching BIDSFile objects.
                'file': return a list of matching filenames.
                'dir': return a list of directories.
                'id': return a list of unique IDs. Must be used together with
                    a valid target.
            target (str): Optional name of the target entity to get results for
                (only used if return_type is 'dir' or 'id').
            extensions (str, list): One or more file extensions to filter on.
                Files with any other extensions will be excluded.
            derivatives (bool, str, list): Whether/how to search associated
                BIDS-Derivatives datasets. If True (default), all available
                derivatives are searched. If a str or list, must be the name(s)
                of the derivatives to search (as defined in the
                PipelineDescription.Name field in dataset_description.json).
            regex_search (bool or None): Whether to require exact matching
                (False) or regex search (True) when comparing the query string
                to each entity. If None (default), uses the value found in
                self.
            defined_fields (list): Optional list of names of metadata fields
                that must be defined in JSON sidecars in order to consider the
                file a match, but which don't need to match any particular
                value.
            domains (str, list): Domain(s) to search in. Valid values are
                'bids' and 'derivatives'.
            kwargs (dict): Any optional key/values to filter the entities on.
                Keys are entity names, values are regexes to filter on. For
                example, passing filter={ 'subject': 'sub-[12]'} would return
                only files that match the first two subjects.

        Returns:
            A list of BIDSFile (default) or other (see return_type for details) objects.
        """

        if derivatives == True:
            derivatives = list(self.derivatives.keys())

        # Separate entity kwargs from metadata kwargs
        ent_kwargs, md_kwargs = {}, {}

        all_ents = self.get_domain_entities()
        if derivatives:
            for deriv in derivatives:
                deriv_ents = self.derivatives[deriv].get_domain_entities()
                all_ents.update(deriv_ents)

        for k, v in kwargs.items():
            if k in all_ents:
                ent_kwargs[k] = v
            else:
                md_kwargs[k] = v

        all_results = []

        # Get entity-based search results using the superclass's get()
        result = []
        result = super(
            BIDSLayout, self).get(return_type, target, extensions, None,
                                  regex_search, **ent_kwargs)

        # Search the metadata if needed
        if return_type not in {'dir', 'id'}:

            if md_kwargs:
                if return_type.startswith('obj'):
                    result = [f.path for f in result]

                result = self.metadata_index.search(result, defined_fields,
                                                    **md_kwargs)

                if return_type.startswith('obj'):
                    result = [self.files[f] for f in result]

        all_results.append(result)

        # Add results from derivatives
        if derivatives:
            for deriv in derivatives:
                deriv = self.derivatives[deriv]
                deriv_res = deriv.get(return_type, target, extensions, None,
                                      regex_search, **ent_kwargs)
                all_results.append(deriv_res)

        # Flatten results
        result = list(chain(*all_results))
        if return_type in ['dir', 'id']:
            result = list(set(result))

        return result

    def get_metadata(self, path, include_entities=False, **kwargs):
        """Return metadata found in JSON sidecars for the specified file.

        Args:
            path (str): Path to the file to get metadata for.
            include_entities (bool): If True, all available entities extracted
                from the filename (rather than JSON sidecars) are included in
                the returned metadata dictionary.
            kwargs (dict): Optional keyword arguments to pass onto
                get_nearest().

        Returns: A dictionary of key/value pairs extracted from all of the
            target file's associated JSON sidecars.

        Notes:
            A dictionary containing metadata extracted from all matching .json
            files is returned. In cases where the same key is found in multiple
            files, the values in files closer to the input filename will take
            precedence, per the inheritance rules in the BIDS specification.

        """

        # For querying efficiency, store metadata in the MetadataIndex cache
        self.metadata_index.index_file(path)

        if include_entities:
            f = self.get_file(os.path.abspath(path))
            entities = f.entities
            results = entities
        else:
            results = {}

        results.update(self.metadata_index.file_index[path])
        return results


    def get_bvec(self, path, **kwargs):
        """Get bvec file for passed path."""
        tmp = self._get_nearest_helper(path, 'bvec', suffix='dwi', **kwargs)[0]
        if isinstance(tmp, list):
            return tmp[0]
        else:
            return tmp

    def get_bval(self, path, **kwargs):
        """Get bval file for passed path."""
        tmp = self._get_nearest_helper(path, 'bval', suffix='dwi', **kwargs)[0]
        if isinstance(tmp, list):
            return tmp[0]
        else:
            return tmp

    def get_fieldmap(self, path, return_list=False):
        """Get fieldmap(s) for specified path."""
        fieldmaps = self._get_fieldmaps(path)

        if return_list:
            return fieldmaps
        else:
            if len(fieldmaps) == 1:
                return fieldmaps[0]
            elif len(fieldmaps) > 1:
                raise ValueError("More than one fieldmap found, but the "
                                 "'return_list' argument was set to False. "
                                 "Either ensure that there is only one "
                                 "fieldmap for this image, or set the "
                                 "'return_list' argument to True and handle "
                                 "the result as a list.")
            else:  # len(fieldmaps) == 0
                return None

    def _get_fieldmaps(self, path):
        sub = os.path.split(path)[1].split("_")[0].split("sub-")[1]
        fieldmap_set = []
        suffix = '(phase1|phasediff|epi|fieldmap)'
        files = self.get(subject=sub, suffix=suffix,
                         extensions=['nii.gz', 'nii'])
        for file in files:
            metadata = self.get_metadata(file.path)
            if metadata and "IntendedFor" in metadata.keys():
                intended_for = listify(metadata["IntendedFor"])
                if any([path.endswith(_suff) for _suff in intended_for]):
                    cur_fieldmap = {}
                    if file.suffix == "phasediff":
                        cur_fieldmap = {"phasediff": file.path,
                                        "magnitude1": file.path.replace(
                                            "phasediff", "magnitude1"),
                                        "suffix": "phasediff"}
                        magnitude2 = file.path.replace(
                            "phasediff", "magnitude2")
                        if os.path.isfile(magnitude2):
                            cur_fieldmap['magnitude2'] = magnitude2
                    elif file.suffix == "phase1":
                        cur_fieldmap["phase1"] = file.path
                        cur_fieldmap["magnitude1"] = \
                            file.path.replace("phase1", "magnitude1")
                        cur_fieldmap["phase2"] = \
                            file.path.replace("phase1", "phase2")
                        cur_fieldmap["magnitude2"] = \
                            file.path.replace("phase1", "magnitude2")
                        cur_fieldmap["suffix"] = "phase"
                    elif file.suffix == "epi":
                        cur_fieldmap["epi"] = file.path
                        cur_fieldmap["suffix"] = "epi"
                    elif file.suffix == "fieldmap":
                        cur_fieldmap["fieldmap"] = file.path
                        cur_fieldmap["magnitude"] = \
                            file.path.replace("fieldmap", "magnitude")
                        cur_fieldmap["suffix"] = "fieldmap"
                    fieldmap_set.append(cur_fieldmap)
        return fieldmap_set

    def get_collections(self, level, types=None, variables=None, merge=False,
                        sampling_rate=None, skip_empty=False, **kwargs):
        """Return one or more variable Collections in the BIDS project.

        Args:
            level (str): The level of analysis to return variables for. Must be
                one of 'run', 'session', 'subject', or 'dataset'.
            types (str, list): Types of variables to retrieve. All valid values
            reflect the filename stipulated in the BIDS spec for each kind of
            variable. Valid values include: 'events', 'physio', 'stim',
            'scans', 'participants', 'sessions', and 'regressors'.
            variables (list): Optional list of variables names to return. If
                None, all available variables are returned.
            merge (bool): If True, variables are merged across all observations
                of the current level. E.g., if level='subject', variables from
                all subjects will be merged into a single collection. If False,
                each observation is handled separately, and the result is
                returned as a list.
            sampling_rate (int, str): If level='run', the sampling rate to
                pass onto the returned BIDSRunVariableCollection.
            skip_empty (bool): Whether or not to skip empty Variables (i.e.,
                where there are no rows/records in a file after applying any
                filtering operations like dropping NaNs).
            kwargs: Optional additional arguments to pass onto load_variables.
        """
        from bids.variables import load_variables
        index = load_variables(self, types=types, levels=level,
                               skip_empty=skip_empty, **kwargs)
        return index.get_collections(level, variables, merge,
                                     sampling_rate=sampling_rate)

    def _make_file_object(self, root, f):
        # Override grabbit's File with a BIDSFile.
        return BIDSFile(os.path.join(root, f), self)

    def get_file(self, filename, derivatives=True):
        ''' Returns the BIDSFile object with the specified path.

        Args:
            filename (str): The path of the file to retrieve.
            derivatives (bool: If True, checks all associated derivative
                datasets as well.

        Returns: A BIDSFile.
        '''
        layouts = [self]
        if derivatives:
            layouts += self.derivatives.values()
        for ly in layouts:
            if filename in ly.files:
                return ly.files[filename]
        return None


class MetadataIndex(object):
    """A simple dict-based index for key/value pairs in JSON metadata.
    Args:
        layout (BIDSLayout): The BIDSLayout instance to index.
    """

    def __init__(self, layout):
        self.layout = layout
        self.key_index = {}
        self.file_index = defaultdict(dict)

    def index_file(self, f, overwrite=False):
        """Index metadata for the specified file.

        Args:
            f (BIDSFile, str): A BIDSFile or path to an indexed file.
            overwrite (bool): If True, forces reindexing of the file even if
                an entry already exists.
        """
        if isinstance(f, six.string_types):
            f = self.layout.get_file(f)

        if f.path in self.file_index and not overwrite:
            return

        if 'suffix' not in f.entities: # Skip files without suffixes
            return

        md = self._get_metadata(f.path)

        for md_key, md_val in md.items():
            if md_key not in self.key_index:
                self.key_index[md_key] = {}
            self.key_index[md_key][f.path] = md_val
            self.file_index[f.path][md_key] = md_val

    def _get_metadata(self, path, **kwargs):
        potential_jsons = self.layout._get_nearest_helper(path, '.json',
                                                          **kwargs)

        if potential_jsons is None:
            return {}

        results = {}

        for json_file_path in reversed(potential_jsons):
            if os.path.exists(json_file_path):
                with open(json_file_path, 'r', encoding='utf-8') as fd:
                    param_dict = json.load(fd)
                results.update(param_dict)

        return results

    def search(self, files=None, defined_fields=None, **kwargs):
        """Search files in the layout by metadata fields.

        Args:
            files (list): Optional list of names of files to search. If None,
                all files in the layout are scanned.
            defined_fields (list): Optional list of names of fields that must
                be defined in the JSON sidecar in order to consider the file a
                match, but which don't need to match any particular value.
            kwargs: Optional keyword arguments defining search constraints;
                keys are names of metadata fields, and values are the values
                to match those fields against (e.g., SliceTiming=0.017) would
                return all files that have a SliceTiming value of 0.071 in
                metadata.

        Returns: A list of filenames that match all constraints.
        """

        if defined_fields is None:
            defined_fields = []

        all_keys = set(defined_fields) | set(kwargs.keys())
        if not all_keys:
            raise ValueError("At least one field to search on must be passed.")

        # If no list of files is passed, use all files in layout
        if files is None:
            files = set(self.layout.files.keys())

        # Index metadata for any previously unseen files
        for f in files:
            self.index_file(f)

        # Get file intersection of all kwargs keys--this is fast
        filesets = [set(self.key_index.get(k, [])) for k in all_keys]
        matches = reduce(lambda x, y: x & y, filesets)

        if files is not None:
            matches &= set(files)

        if not matches:
            return []

        def check_matches(f, key, val):
            if isinstance(val, six.string_types) and '*' in val:
                val = ('^%s$' % val).replace('*', ".*")
                return re.search(str(self.file_index[f][key]), val) is not None
            else:
                return val == self.file_index[f][key]

        # Serially check matches against each pattern, with early termination
        for k, val in kwargs.items():
            matches = list(filter(lambda x: check_matches(x, k, val), matches))
            if not matches:
                return []

        return matches<|MERGE_RESOLUTION|>--- conflicted
+++ resolved
@@ -36,13 +36,10 @@
         # Ensures backwards compatibility with old File_ namedtuple, which is
         # deprecated as of 0.7.
         if attr in self.entities:
-<<<<<<< HEAD
-=======
             warnings.warn("Accessing entities as attributes is deprecated as "
                           "of 0.7. Please use the .entities dictionary instead"
                           " (i.e., .entities['%s'] instead of .%s."
                           % (attr, attr))
->>>>>>> 1f1013c2
             return self.entities[attr]
         raise AttributeError("%s object has no attribute named %r" %
                              (self.__class__.__name__, attr))
